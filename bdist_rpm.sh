--- conflicted
+++ resolved
@@ -42,27 +42,6 @@
 
 while getopts er:p:h name
 do
-<<<<<<< HEAD
-    case $name in
-	e) edit="-e";;
-	r) release="$OPTARG";;
-	p) all_packages="$OPTARG";;
-	h) printf "Usage: %s [-e] [-r RELEASE] [-p PACKAGE]" $0
-	    echo
-	    echo "  -e            Edit the generated spec file before rebuilding the RPM"
-	    echo "  -r [RELEASE]  Specify the RELEASE tag given to the RPM. Automagically adds .ug.noarch"
-	    echo "  -p [PACKAGE]  Specify a single PACKAGE to be built. Default builds all packages."
-	    exit 1;;
-    esac
-done
-
-
-package=$all_packages
-echo $package
-python ./setup.py bdist_rpm
-rpm_target=`ls dist/${package}*noarch.rpm`
-rpm_target_name=`basename ${rpm_target}`
-=======
   case $name in
     e) edit="-e";;
     r) release="$OPTARG";;
@@ -75,15 +54,12 @@
   esac
 done
 
-ALL_PACKAGES=$all_packages
 
-for package in $ALL_PACKAGES; do
-  echo "Building RPM for $package"
-  python ./setup.py  bdist_rpm
-  # get latest one (name-version syntax)
-  rpm_target=`ls -t dist/${package}-[0-9]*noarch.rpm | head -1`
-  rpm_target_name=`basename ${rpm_target}`
->>>>>>> c3a32894
+package=$all_packages
+echo $package
+python ./setup.py bdist_rpm
+rpm_target=`ls dist/${package}*noarch.rpm`
+rpm_target_name=`basename ${rpm_target}`
 
 if ! [ -f "setup.cfg" ]
 then
@@ -91,38 +67,20 @@
     exit 1
 fi
   # user specified requirements can be found in setup.cfg
-<<<<<<< HEAD
 requirements=`grep "requires" setup.cfg | cut -d" " -f3- | tr "," "\n" | grep -vE "(^python-)|(-python$)" | tr "\n" "|" | sed -e 's/|$//'`
 if [ -z "$requirements" ]; then
     echo "No requirements found. Refusing cowardly to continue."
     exit 1
 fi
-=======
-  requirements=`grep "requires" setup.cfg | cut -d" " -f3- | tr "," "\n" | grep -v "^python-" | tr "\n" "|" | sed -e 's/|$//'`
-  if [ -z "$requirements" ]; then
-    requirements="no-match-etc-etc-etc"
-  fi
->>>>>>> c3a32894
 
 if [ -z "$release" ]; then
     release="\\2"
 fi
 
-<<<<<<< HEAD
 rpmrebuild --define "_rpmfilename %%{NAME}-%%{VERSION}-%%{RELEASE}.%%{ARCH}.rpm" \
     --change-spec-preamble="sed -e 's/^Name:\(\s\s*\)\(.*\)/Name:\1python-\2/'" \
     --change-spec-provides="sed -e 's/${package}/python-${package}/g'" \
     --change-spec-requires="sed -r 's/^Requires:(\s\s*)(${requirements})/Requires:\1python-\2/'" \
     --change-spec-preamble="sed -e 's/^\(Release:\s\s*\)\(.*\)\s*$/\1${release}.ug/'" \
     --directory=./dist/
-    ${edit} -n -p ${rpm_target}
-=======
-  rpmrebuild --define "_rpmfilename %%{NAME}-%%{VERSION}-%%{RELEASE}.%%{ARCH}.rpm" \
-             --change-spec-preamble="sed -e 's/^Name:\(\s\s*\)\(.*\)/Name:\1python-\2/'" \
-             --change-spec-provides="sed -e 's/${package}/python-${package}/g'" \
-             --change-spec-requires="sed -r 's/^Requires:(\s\s*)(${requirements})/Requires:\1python-\2/'" \
-             --change-spec-preamble="sed -e 's/^\(Release:\s\s*\)\(.*\)\s*$/\1${release}.ug/'" \
-             ${edit} -n -p ${rpm_target}
-   echo "Finished building RPM for $package"
-done
->>>>>>> c3a32894
+    ${edit} -n -p ${rpm_target}