--- conflicted
+++ resolved
@@ -30,11 +30,7 @@
 ]
 
 PACKAGE = {
-<<<<<<< HEAD
-    'version': '1.4.0',
-=======
-    'version': '2.1.0',
->>>>>>> cf317556
+    'version': '2.2.0',
     'author': [sdw, ag, kh, kw],
     'maintainer': [sdw, ag, kh, kw, wdp],
     'setup_requires': ['vsc-install >= 0.15.2'],
