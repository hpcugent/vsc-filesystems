--- conflicted
+++ resolved
@@ -20,7 +20,7 @@
 @author: Andy Georges (Ghent University)
 """
 import vsc.install.shared_setup as shared_setup
-from vsc.install.shared_setup import ag, sdw
+from vsc.install.shared_setup import ag, kh, sdw
 
 
 def remove_bdist_rpm_source_file():
@@ -37,13 +37,9 @@
 
 PACKAGE = {
     'name': 'vsc-filesystems',
-<<<<<<< HEAD
-    'version': '0.28.0',
-=======
-    'version': '0.28',
->>>>>>> 3faee033
-    'author': [sdw, ag],
-    'maintainer': [sdw, ag],
+    'version': '0.28.1',
+    'author': [sdw, ag, kh],
+    'maintainer': [sdw, ag, kh],
     'packages': ['vsc', 'vsc.filesystem', 'vsc.filesystem.quota'],
     'namespace_packages': ['vsc'],
     'scripts': [],
