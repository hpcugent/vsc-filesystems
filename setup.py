--- conflicted
+++ resolved
@@ -24,11 +24,7 @@
 
 
 PACKAGE = {
-<<<<<<< HEAD
-    'version': '0.40.1',
-=======
-    'version': '1.0.0',
->>>>>>> 716be5fd
+    'version': '1.0.1',
     'author': [sdw, ag, kh],
     'maintainer': [sdw, ag, kh, kw, wdp],
     'setup_requires': ['vsc-install >= 0.15.2'],
